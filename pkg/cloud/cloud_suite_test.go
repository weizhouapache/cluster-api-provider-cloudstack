--- conflicted
+++ resolved
@@ -44,18 +44,13 @@
 		suiteConfig, _ := GinkgoConfiguration()
 		if !strings.Contains(suiteConfig.LabelFilter, "!integ") { // Skip if integ tests are filtered out.
 			// Create a real cloud client.
-<<<<<<< HEAD
-			repoRoot := os.Getenv("REPO_ROOT")
-			var connectionErr error
-			realCloudClient, connectionErr = cloud.NewClient(repoRoot + "/cloud-config")
-=======
 			var connectionErr error
 			realCSClient, connectionErr = helpers.NewCSClient()
 			Ω(connectionErr).ShouldNot(HaveOccurred())
 
+			repoRoot := os.Getenv("REPO_ROOT")
 			realCloudClient, connectionErr = cloud.NewClientFromYamlPath(
-				os.Getenv("PROJECT_DIR")+"/cloud-config.yaml", "myendpoint")
->>>>>>> 154eed4f
+				repoRoot+"/cloud-config.yaml", "myendpoint")
 			Ω(connectionErr).ShouldNot(HaveOccurred())
 
 			// Create a real CloudStack client.
