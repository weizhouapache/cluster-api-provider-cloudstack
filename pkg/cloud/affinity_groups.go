/*
Copyright 2022 The Kubernetes Authors.

Licensed under the Apache License, Version 2.0 (the "License");
you may not use this file except in compliance with the License.
You may obtain a copy of the License at

    http://www.apache.org/licenses/LICENSE-2.0

Unless required by applicable law or agreed to in writing, software
distributed under the License is distributed on an "AS IS" BASIS,
WITHOUT WARRANTIES OR CONDITIONS OF ANY KIND, either express or implied.
See the License for the specific language governing permissions and
limitations under the License.
*/

package cloud

import (
	infrav1 "github.com/aws/cluster-api-provider-cloudstack/api/v1beta1"
	"github.com/pkg/errors"
)

const (
	AntiAffinityGroupType = "host anti-affinity"
	AffinityGroupType     = "host affinity"
)

type AffinityGroup struct {
	Type string
	Name string
	ID   string
}

type AffinityGroupIface interface {
	FetchAffinityGroup(*AffinityGroup) error
	GetOrCreateAffinityGroup(*infrav1.CloudStackCluster, *AffinityGroup) error
	DeleteAffinityGroup(*AffinityGroup) error
	AssociateAffinityGroup(*infrav1.CloudStackMachine, AffinityGroup) error
	DisassociateAffinityGroup(*infrav1.CloudStackMachine, AffinityGroup) error
}

func (c *client) FetchAffinityGroup(group *AffinityGroup) (reterr error) {
	if group.ID != "" {
		affinityGroup, count, err := c.cs.AffinityGroup.GetAffinityGroupByID(group.ID)
		if err != nil {
			// handle via multierr
			return err
		} else if count > 1 {
			// handle via creating a new error.
			return errors.New("count bad")
		} else {
			group.Name = affinityGroup.Name
			group.Type = affinityGroup.Type
			return nil
		}
	}
	if group.Name != "" {
		affinityGroup, count, err := c.cs.AffinityGroup.GetAffinityGroupByName(group.Name)
		if err != nil {
			// handle via multierr
			return err
		} else if count > 1 {
			// handle via creating a new error.
			return errors.New("count bad")
		} else {
			group.ID = affinityGroup.Id
			group.Type = affinityGroup.Type
			return nil
		}
	}
	return errors.Errorf(`could not fetch AffinityGroup by name "%s" or id "%s"`, group.Name, group.ID)
}

func (c *client) GetOrCreateAffinityGroup(csCluster *infrav1.CloudStackCluster, group *AffinityGroup) (retErr error) {
	if err := c.FetchAffinityGroup(group); err != nil { // Group not found?
		p := c.cs.AffinityGroup.NewCreateAffinityGroupParams(group.Name, group.Type)
		setIfNotEmpty(csCluster.Spec.Account, p.SetAccount)
		setIfNotEmpty(csCluster.Status.DomainID, p.SetDomainid)
		resp, err := c.cs.AffinityGroup.CreateAffinityGroup(p)
		if err != nil {
			return err
		}
		group.ID = resp.Id
	}
	return nil
}

func (c *client) DeleteAffinityGroup(group *AffinityGroup) (retErr error) {
	p := c.cs.AffinityGroup.NewDeleteAffinityGroupParams()
	setIfNotEmpty(group.ID, p.SetId)
	setIfNotEmpty(group.Name, p.SetName)
	_, retErr = c.cs.AffinityGroup.DeleteAffinityGroup(p)
	return retErr
}

type affinityGroups []AffinityGroup

func (c *client) getCurrentAffinityGroups(csMachine *infrav1.CloudStackMachine) (affinityGroups, error) {
	// Start by fetching VM details which includes an array of currently associated affinity groups.
	if virtM, count, err := c.cs.VirtualMachine.GetVirtualMachineByID(*csMachine.Spec.InstanceID); err != nil {
		return nil, err
	} else if count > 1 {
		return nil, errors.Errorf("found more than one VM for ID: %s", *csMachine.Spec.InstanceID)
	} else {
		groups := make([]AffinityGroup, 0, len(virtM.Affinitygroup))
		for _, v := range virtM.Affinitygroup {
			groups = append(groups, AffinityGroup{Name: v.Name, Type: v.Type, ID: v.Id})
		}
		return groups, nil
	}
}

func (ags *affinityGroups) toArrayOfIDs() []string {
	groupIds := make([]string, 0, len(*ags))
	for _, group := range *ags {
		groupIds = append(groupIds, group.ID)
	}
	return groupIds
}

func (ags *affinityGroups) addGroup(addGroup AffinityGroup) {
	// This is essentially adding to a set followed by array conversion.
	groupSet := map[string]AffinityGroup{addGroup.ID: addGroup}
	for _, group := range *ags {
		groupSet[group.ID] = group
	}
	*ags = make([]AffinityGroup, 0, len(groupSet))
	for _, group := range groupSet {
		*ags = append(*ags, group)
	}
}

func (ags *affinityGroups) removeGroup(removeGroup AffinityGroup) {
	// This is essentially subtracting from a set followed by array conversion.
	groupSet := map[string]AffinityGroup{}
	for _, group := range *ags {
		groupSet[group.ID] = group
	}
	delete(groupSet, removeGroup.ID)
	*ags = make([]AffinityGroup, 0, len(groupSet))
	for _, group := range groupSet {
		*ags = append(*ags, group)
	}
}

func (c *client) stopAndModifyAffinityGroups(csMachine *infrav1.CloudStackMachine, groups affinityGroups) (retErr error) {
	agp := c.cs.AffinityGroup.NewUpdateVMAffinityGroupParams(*csMachine.Spec.InstanceID)
	agp.SetAffinitygroupids(groups.toArrayOfIDs())

	p1 := c.cs.VirtualMachine.NewStopVirtualMachineParams(string(*csMachine.Spec.InstanceID))
	if _, err := c.cs.VirtualMachine.StopVirtualMachine(p1); err != nil {
		return err
	}

	if _, err := c.cs.AffinityGroup.UpdateVMAffinityGroup(agp); err != nil {
		return err
	}

	p2 := c.cs.VirtualMachine.NewStartVirtualMachineParams(string(*csMachine.Spec.InstanceID))
	_, err := c.cs.VirtualMachine.StartVirtualMachine(p2)
	return err
}

func (c *client) AssociateAffinityGroup(csMachine *infrav1.CloudStackMachine, group AffinityGroup) (retErr error) {
	groups, err := c.getCurrentAffinityGroups(csMachine)
	if err != nil {
		return err
	}
	groups.addGroup(group)
	return c.stopAndModifyAffinityGroups(csMachine, groups)
}

<<<<<<< HEAD
func (c *client) DisassociateAffinityGroup(csMachine *infrav1.CloudStackMachine, group AffinityGroup) (retErr error) {
	if groups, err := c.GetCurrentAffinityGroups(csMachine); err != nil {
=======
func (c *client) DissassociateAffinityGroup(csMachine *infrav1.CloudStackMachine, group AffinityGroup) (retErr error) {
	groups, err := c.getCurrentAffinityGroups(csMachine)
	if err != nil {
>>>>>>> fe2f103e
		return err
	}
	groups.removeGroup(group)
	return c.stopAndModifyAffinityGroups(csMachine, groups)
}<|MERGE_RESOLUTION|>--- conflicted
+++ resolved
@@ -171,14 +171,9 @@
 	return c.stopAndModifyAffinityGroups(csMachine, groups)
 }
 
-<<<<<<< HEAD
 func (c *client) DisassociateAffinityGroup(csMachine *infrav1.CloudStackMachine, group AffinityGroup) (retErr error) {
-	if groups, err := c.GetCurrentAffinityGroups(csMachine); err != nil {
-=======
-func (c *client) DissassociateAffinityGroup(csMachine *infrav1.CloudStackMachine, group AffinityGroup) (retErr error) {
 	groups, err := c.getCurrentAffinityGroups(csMachine)
 	if err != nil {
->>>>>>> fe2f103e
 		return err
 	}
 	groups.removeGroup(group)
