
---
apiVersion: apiextensions.k8s.io/v1
kind: CustomResourceDefinition
metadata:
  annotations:
    controller-gen.kubebuilder.io/version: v0.4.1
  creationTimestamp: null
  name: cloudstackmachinetemplates.infrastructure.cluster.x-k8s.io
spec:
  group: infrastructure.cluster.x-k8s.io
  names:
    kind: CloudStackMachineTemplate
    listKind: CloudStackMachineTemplateList
    plural: cloudstackmachinetemplates
    singular: cloudstackmachinetemplate
  scope: Namespaced
  versions:
  - name: v1beta1
    schema:
      openAPIV3Schema:
        description: CloudStackMachineTemplate is the Schema for the cloudstackmachinetemplates
          API
        properties:
          apiVersion:
            description: 'APIVersion defines the versioned schema of this representation
              of an object. Servers should convert recognized schemas to the latest
              internal value, and may reject unrecognized values. More info: https://git.k8s.io/community/contributors/devel/sig-architecture/api-conventions.md#resources'
            type: string
          kind:
            description: 'Kind is a string value representing the REST resource this
              object represents. Servers may infer this from the endpoint the client
              submits requests to. Cannot be updated. In CamelCase. More info: https://git.k8s.io/community/contributors/devel/sig-architecture/api-conventions.md#types-kinds'
            type: string
          metadata:
            type: object
          spec:
            description: CloudStackMachineTemplateSpec defines the desired state of
              CloudStackMachineTemplate
            properties:
              template:
                properties:
                  metadata:
                    description: 'Standard object''s metadata. More info: https://git.k8s.io/community/contributors/devel/sig-architecture/api-conventions.md#metadata'
                    type: object
                  spec:
                    description: CloudStackMachineSpec defines the desired state of
                      CloudStackMachine
                    properties:
                      affinity:
                        description: Mutually exclusive parameter with AffinityGroupIDs.
                          Defaults to `no`. Can be `pro` or `anti`. Will create an
                          affinity group per machine set.
                        type: string
                      affinitygroupids:
                        description: Optional affinitygroupids for deployVirtualMachine
                        items:
                          type: string
                        type: array
                      details:
                        additionalProperties:
                          type: string
                        description: Optional details map for deployVirtualMachine
                        type: object
                      identityRef:
                        description: IdentityRef is a reference to a identity to be
                          used when reconciling this cluster
                        properties:
                          kind:
                            description: Kind of the identity. Must be supported by
                              the infrastructure provider and may be either cluster
                              or namespace-scoped.
                            minLength: 1
                            type: string
                          name:
                            description: Name of the infrastructure identity to be
                              used.
                            type: string
                        required:
                        - kind
                        - name
                        type: object
                      instanceID:
                        description: Instance ID. Should only be useful to modify
                          an existing instance.
                        type: string
                      offering:
                        description: CloudStack compute offering.
                        properties:
                          id:
                            description: Cloudstack resource ID.
                            type: string
                          name:
                            description: Cloudstack resource Name
                            type: string
                        type: object
                      providerID:
                        description: 'The CS specific unique identifier. Of the form:
                          fmt.Sprintf("cloudstack:///%s", CS Machine ID)'
                        type: string
                      sshKey:
                        description: CloudStack ssh key to use.
                        type: string
                      template:
                        description: CloudStack template to use.
<<<<<<< HEAD
                        properties:
                          id:
                            description: Cloudstack resource ID.
                            type: string
                          name:
                            description: Cloudstack resource Name
                            type: string
                        type: object
=======
                        type: string
                      zoneID:
                        description: Optionally settable Zone ID to land the machine
                          in.
                        type: string
                      zoneName:
                        description: Optionally settable Zone Name to land the machine
                          in.
                        type: string
>>>>>>> f2257dbe
                    required:
                    - offering
                    - template
                    type: object
                required:
                - spec
                type: object
            required:
            - template
            type: object
        type: object
    served: true
    storage: true
    subresources:
      status: {}
status:
  acceptedNames:
    kind: ""
    plural: ""
  conditions: []
  storedVersions: []<|MERGE_RESOLUTION|>--- conflicted
+++ resolved
@@ -103,7 +103,6 @@
                         type: string
                       template:
                         description: CloudStack template to use.
-<<<<<<< HEAD
                         properties:
                           id:
                             description: Cloudstack resource ID.
@@ -112,8 +111,6 @@
                             description: Cloudstack resource Name
                             type: string
                         type: object
-=======
-                        type: string
                       zoneID:
                         description: Optionally settable Zone ID to land the machine
                           in.
@@ -122,7 +119,6 @@
                         description: Optionally settable Zone Name to land the machine
                           in.
                         type: string
->>>>>>> f2257dbe
                     required:
                     - offering
                     - template
